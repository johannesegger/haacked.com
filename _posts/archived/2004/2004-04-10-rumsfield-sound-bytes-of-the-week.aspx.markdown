--- conflicted
+++ resolved
@@ -1,13 +1,7 @@
 ---
 title: Rumsfield Sound Bytes Of The Week
 date: 2004-04-10 -0800
-<<<<<<< HEAD
-tags:
-- personal
-=======
-disqus_identifier: 315
 tags:[politics]
->>>>>>> cb5e2e5e
 redirect_from: "/archive/2004/04/09/rumsfield-sound-bytes-of-the-week.aspx/"
 ---
 
